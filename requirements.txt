--- conflicted
+++ resolved
@@ -67,18 +67,7 @@
 graphviz==0.20.3
 
 # ----- Astrophysics / Modeling -----
-<<<<<<< HEAD
-astropy==6.1.1           # astronomy/astrophysics utilities
-h5py==3.11.0             # large scientific dataset handling
-numba==0.61.2            # fast JIT for physics kernels
-xarray==2024.6.0         # labeled arrays (time/wavelength cubes)
-=======
 
-astropy==6.1.1
-h5py==3.11.0
-numba==0.60.0
-xarray==2024.6.0
->>>>>>> c046d6a8
 
 # ----- Experiment Tracking / Data -----
 
